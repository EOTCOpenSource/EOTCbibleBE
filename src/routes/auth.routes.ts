import { Router } from 'express';
<<<<<<< HEAD
import { register, login, getProfile, logout, deleteAccount,forgotPassword,resetPassword, verifyOTP, resendOTP } from '../controllers/auth.controller';
import { protect } from '../middleware/auth.middleware';
import { forgotPasswordLimiter } from '../middleware/email.middleware';
import { loginRateLimiter, registerRateLimiter } from '../middleware/rateLimit.middleware';

=======
import { register, login, getProfile, logout, deleteAccount, verifyOTP, resendOTP } from '../controllers/auth.controller';
import { protect } from '../middleware/auth.middleware';
import { loginRateLimiter, registerRateLimiter } from '../middleware/rateLimit.middleware';
>>>>>>> 6727fd8e

const router = Router();

/**
 * @swagger
 * /api/v1/auth/register:
 *   post:
 *     summary: Register a new user (sends OTP)
 *     tags: [Authentication]
 *     requestBody:
 *       required: true
 *       content:
 *         application/json:
 *           schema:
 *             type: object
 *             required:
 *               - name
 *               - email
 *               - password
 *             properties:
 *               name:
 *                 type: string
 *                 description: User's full name
 *                 example: "John Doe"
 *               email:
 *                 type: string
 *                 format: email
 *                 description: User's email address
 *                 example: "john@example.com"
 *               password:
 *                 type: string
 *                 minLength: 6
 *                 description: User's password (minimum 6 characters)
 *                 example: "password123"
 *     responses:
 *       200:
 *         description: OTP sent successfully
 *         content:
 *           application/json:
 *             schema:
 *               type: object
 *               properties:
 *                 success:
 *                   type: boolean
 *                   example: true
 *                 message:
 *                   type: string
 *                   example: "OTP sent successfully. Please check your email to complete registration."
 *                 data:
 *                   type: object
 *                   properties:
 *                     email:
 *                       type: string
 *                       example: "john@example.com"
 *                     expiresIn:
 *                       type: string
 *                       example: "10 minutes"
 *       400:
 *         description: Bad request - validation error
 *         content:
 *           application/json:
 *             schema:
 *               $ref: '#/components/schemas/Error'
 *       409:
 *         description: Conflict - email already exists
 *         content:
 *           application/json:
 *             schema:
 *               $ref: '#/components/schemas/Error'
 *       429:
 *         description: Too many requests - rate limit exceeded
 *         content:
 *           application/json:
 *             schema:
 *               $ref: '#/components/schemas/Error'
 */
router.post('/register', registerRateLimiter, register);

/**
 * @swagger
 * /api/v1/auth/verify-otp:
 *   post:
 *     summary: Verify OTP and complete user registration
 *     tags: [Authentication]
 *     requestBody:
 *       required: true
 *       content:
 *         application/json:
 *           schema:
 *             type: object
 *             required:
 *               - email
 *               - otp
 *               - name
 *               - password
 *             properties:
 *               email:
 *                 type: string
 *                 format: email
 *                 description: User's email address
 *                 example: "john@example.com"
 *               otp:
 *                 type: string
 *                 description: 6-digit OTP code received via email
 *                 example: "123456"
 *               name:
 *                 type: string
 *                 description: User's full name
 *                 example: "John Doe"
 *               password:
 *                 type: string
 *                 minLength: 6
 *                 description: User's password (minimum 6 characters)
 *                 example: "password123"
 *     responses:
 *       201:
 *         description: Email verified and account created successfully
 *         content:
 *           application/json:
 *             schema:
 *               type: object
 *               properties:
 *                 success:
 *                   type: boolean
 *                   example: true
 *                 message:
 *                   type: string
 *                   example: "Email verified and account created successfully"
 *                 data:
 *                   type: object
 *                   properties:
 *                     user:
 *                       $ref: '#/components/schemas/User'
 *                     token:
 *                       type: string
 *                       description: JWT authentication token
 *       400:
 *         description: Bad request - validation error or invalid OTP
 *         content:
 *           application/json:
 *             schema:
 *               $ref: '#/components/schemas/Error'
 */
router.post('/verify-otp', verifyOTP);

/**
 * @swagger
 * /api/v1/auth/resend-otp:
 *   post:
 *     summary: Resend OTP to user's email
 *     tags: [Authentication]
 *     requestBody:
 *       required: true
 *       content:
 *         application/json:
 *           schema:
 *             type: object
 *             required:
 *               - email
 *               - name
 *             properties:
 *               email:
 *                 type: string
 *                 format: email
 *                 description: User's email address
 *                 example: "john@example.com"
 *               name:
 *                 type: string
 *                 description: User's full name
 *                 example: "John Doe"
 *     responses:
 *       200:
 *         description: New OTP sent successfully
 *         content:
 *           application/json:
 *             schema:
 *               type: object
 *               properties:
 *                 success:
 *                   type: boolean
 *                   example: true
 *                 message:
 *                   type: string
 *                   example: "New OTP sent successfully. Please check your email."
 *                 data:
 *                   type: object
 *                   properties:
 *                     email:
 *                       type: string
 *                       example: "john@example.com"
 *                     expiresIn:
 *                       type: string
 *                       example: "10 minutes"
 *       400:
 *         description: Bad request - validation error
 *         content:
 *           application/json:
 *             schema:
 *               $ref: '#/components/schemas/Error'
 *       409:
 *         description: Conflict - email already exists
 *         content:
 *           application/json:
 *             schema:
 *               $ref: '#/components/schemas/Error'
 */
router.post('/resend-otp', resendOTP);

/**
 * @swagger
 * /api/v1/auth/login:
 *   post:
 *     summary: Login user
 *     tags: [Authentication]
 *     requestBody:
 *       required: true
 *       content:
 *         application/json:
 *           schema:
 *             type: object
 *             required:
 *               - email
 *               - password
 *             properties:
 *               email:
 *                 type: string
 *                 format: email
 *                 description: User's email address
 *                 example: "john@example.com"
 *               password:
 *                 type: string
 *                 description: User's password
 *                 example: "password123"
 *     responses:
 *       200:
 *         description: Login successful
 *         content:
 *           application/json:
 *             schema:
 *               type: object
 *               properties:
 *                 success:
 *                   type: boolean
 *                   example: true
 *                 message:
 *                   type: string
 *                   example: "Login successful"
 *                 data:
 *                   type: object
 *                   properties:
 *                     user:
 *                       $ref: '#/components/schemas/User'
 *                     token:
 *                       type: string
 *                       description: JWT authentication token
 *       400:
 *         description: Bad request - validation error
 *         content:
 *           application/json:
 *             schema:
 *               $ref: '#/components/schemas/Error'
 *       401:
 *         description: Unauthorized - invalid credentials
 *         content:
 *           application/json:
 *             schema:
 *               $ref: '#/components/schemas/Error'
 *       423:
 *         description: Account locked - too many failed login attempts
 *         content:
 *           application/json:
 *             schema:
 *               $ref: '#/components/schemas/Error'
 *       429:
 *         description: Too many requests - rate limit exceeded
 *         content:
 *           application/json:
 *             schema:
 *               $ref: '#/components/schemas/Error'
 */
router.post('/login', loginRateLimiter, login);
<<<<<<< HEAD

/**
 * @swagger
 * /api/v1/auth/forgot-password:
 *   post:
 *     summary: Request a password reset email
 *     description: |
 *       Sends a password reset link to the user's email if an account exists.  
 *       - Each IP is limited to 5 requests per hour.  
 *       - Each user can only request 1 reset every 10 minutes.  
 *       - The response is generic to prevent email enumeration.
 *     tags:
 *       - Authentication
 *     requestBody:
 *       required: true
 *       content:
 *         application/json:
 *           schema:
 *             type: object
 *             required:
 *               - email
 *             properties:
 *               email:
 *                 type: string
 *                 format: email
 *                 example: user@example.com
 *     responses:
 *       200:
 *         description: A reset email will be sent if the account exists
 *         content:
 *           application/json:
 *             schema:
 *               type: object
 *               properties:
 *                 success:
 *                   type: boolean
 *                   example: true
 *                 message:
 *                   type: string
 *                   example: "If an account exists, you will receive a reset email."
 *       429:
 *         description: Too many requests (IP or user cooldown)
 *         content:
 *           application/json:
 *             schema:
 *               type: object
 *               properties:
 *                 success:
 *                   type: boolean
 *                   example: false
 *                 message:
 *                   type: string
 *                   example: "Please wait 10 minutes before requesting another reset email."
 */

router.post("/forgot-password", protect, forgotPasswordLimiter, forgotPassword);


/**
 * @swagger
 * /api/v1/auth/reset-password:
 *   post:
 *     summary: Reset user password using token
 *     description: |
 *       Resets the user's password using a valid reset token sent via email.  
 *       The token expires in 1 hour.  
 *       Requires `newPassword` and `confirmPassword` fields.
 *     tags:
 *       - Authentication
 *     requestBody:
 *       required: true
 *       content:
 *         application/json:
 *           schema:
 *             type: object
 *             required:
 *               - token
 *               - newPassword
 *               - confirmPassword
 *             properties:
 *               token:
 *                 type: string
 *                 example: "f4a9c0b2f88e4c5e8b7d3c6d1a2f..."
 *               newPassword:
 *                 type: string
 *                 format: password
 *                 example: StrongPass123!
 *               confirmPassword:
 *                 type: string
 *                 format: password
 *                 example: StrongPass123!
 *     responses:
 *       200:
 *         description: Password reset successful
 *         content:
 *           application/json:
 *             schema:
 *               type: object
 *               properties:
 *                 success:
 *                   type: boolean
 *                   example: true
 *                 message:
 *                   type: string
 *                   example: "Password reset successful"
 *       400:
 *         description: Invalid or expired token / password mismatch
 *         content:
 *           application/json:
 *             schema:
 *               type: object
 *               properties:
 *                 success:
 *                   type: boolean
 *                   example: false
 *                 message:
 *                   type: string
 *                   example: "Invalid or expired token"
 */

router.post("/reset-password", protect, resetPassword);
=======
>>>>>>> 6727fd8e

/**
 * @swagger
 * /api/v1/auth/logout:
 *   post:
 *     summary: Logout user and invalidate token
 *     tags: [Authentication]
 *     security:
 *       - bearerAuth: []
 *     responses:
 *       200:
 *         description: Logout successful - token invalidated
 *         content:
 *           application/json:
 *             schema:
 *               type: object
 *               properties:
 *                 success:
 *                   type: boolean
 *                   example: true
 *                 message:
 *                   type: string
 *                   example: "Logout successful - token invalidated"
 *       400:
 *         description: Bad request - no token provided
 *         content:
 *           application/json:
 *             schema:
 *               $ref: '#/components/schemas/Error'
 *       401:
 *         description: Unauthorized - invalid or missing token
 *         content:
 *           application/json:
 *             schema:
 *               $ref: '#/components/schemas/Error'
 */


router.post('/logout', protect, logout);

/**
 * @swagger
 * /api/v1/auth/profile:
 *   get:
 *     summary: Get user profile
 *     tags: [Authentication]
 *     security:
 *       - bearerAuth: []
 *     responses:
 *       200:
 *         description: User profile retrieved successfully
 *         content:
 *           application/json:
 *             schema:
 *               type: object
 *               properties:
 *                 success:
 *                   type: boolean
 *                   example: true
 *                 message:
 *                   type: string
 *                   example: "Profile retrieved successfully"
 *                 data:
 *                   type: object
 *                   properties:
 *                     user:
 *                       $ref: '#/components/schemas/User'
 *       401:
 *         description: Unauthorized - invalid or missing token
 *         content:
 *           application/json:
 *             schema:
 *               $ref: '#/components/schemas/Error'
 */
router.get('/profile', protect, getProfile);

/**
 * @swagger
 * /api/v1/auth/account:
 *   delete:
 *     summary: Delete user account and all associated data
 *     tags: [Authentication]
 *     security:
 *       - bearerAuth: []
 *     responses:
 *       200:
 *         description: Account deleted successfully
 *         content:
 *           application/json:
 *             schema:
 *               type: object
 *               properties:
 *                 success:
 *                   type: boolean
 *                   example: true
 *                 message:
 *                   type: string
 *                   example: "Account deleted successfully"
 *       401:
 *         description: Unauthorized - invalid or missing token
 *         content:
 *           application/json:
 *             schema:
 *               $ref: '#/components/schemas/Error'
 */
router.delete('/account', protect, deleteAccount);

export default router;<|MERGE_RESOLUTION|>--- conflicted
+++ resolved
@@ -1,15 +1,8 @@
 import { Router } from 'express';
-<<<<<<< HEAD
 import { register, login, getProfile, logout, deleteAccount,forgotPassword,resetPassword, verifyOTP, resendOTP } from '../controllers/auth.controller';
 import { protect } from '../middleware/auth.middleware';
 import { forgotPasswordLimiter } from '../middleware/email.middleware';
 import { loginRateLimiter, registerRateLimiter } from '../middleware/rateLimit.middleware';
-
-=======
-import { register, login, getProfile, logout, deleteAccount, verifyOTP, resendOTP } from '../controllers/auth.controller';
-import { protect } from '../middleware/auth.middleware';
-import { loginRateLimiter, registerRateLimiter } from '../middleware/rateLimit.middleware';
->>>>>>> 6727fd8e
 
 const router = Router();
 
@@ -291,7 +284,7 @@
  *               $ref: '#/components/schemas/Error'
  */
 router.post('/login', loginRateLimiter, login);
-<<<<<<< HEAD
+
 
 /**
  * @swagger
@@ -413,8 +406,8 @@
  */
 
 router.post("/reset-password", protect, resetPassword);
-=======
->>>>>>> 6727fd8e
+
+
 
 /**
  * @swagger
