--- conflicted
+++ resolved
@@ -1,11 +1,6 @@
 import { Request, Response } from 'express';
 import { Highlight, IHighlight } from '../models';
-<<<<<<< HEAD
 import {paginate, parsePaginationQuery, createPaginationResult, PaginationQuery } from '../utils/pagination';
-
-=======
-import { parsePaginationQuery, createPaginationResult, PaginationQuery } from '../utils/pagination';
->>>>>>> 6727fd8e
 
 // Interface for highlight request body
 interface HighlightRequest {
@@ -37,7 +32,7 @@
             return;
         }
 
-<<<<<<< HEAD
+
         // Get pagination parameters with defaults and validation
           let page = parseInt(req.query.page as string) || 1;
           let limit = parseInt(req.query.limit as string) || 10;
@@ -49,11 +44,11 @@
         const paginationOptions = parsePaginationQuery(req.query as PaginationQuery, 10, 50);
 
 
-=======
+
         // Parse pagination parameters
         const paginationOptions = parsePaginationQuery(req.query as PaginationQuery, 10, 50);
 
->>>>>>> 6727fd8e
+ 
         // Optional query parameters for filtering
         const { bookId, chapter, color } = req.query;
         const filter: any = { userId: user._id };
@@ -70,11 +65,10 @@
             filter.color = color;
         }
 
-<<<<<<< HEAD
         const result = await paginate(Highlight, filter, page, limit, { createdAt: -1 });
 
-=======
->>>>>>> 6727fd8e
+
+ 
         // Get total count for pagination
         const totalItems = await Highlight.countDocuments(filter);
 
@@ -85,10 +79,9 @@
             .limit(paginationOptions.limit)
             .lean();
 
-<<<<<<< HEAD
-
-=======
->>>>>>> 6727fd8e
+
+
+
         // Create pagination result
         const paginationResult = createPaginationResult(
             highlights,
@@ -100,7 +93,7 @@
         res.status(200).json({
             success: true,
             message: 'Highlights retrieved successfully',
-<<<<<<< HEAD
+
 
             data: {
                 highlights: result.data,
@@ -109,9 +102,9 @@
 
             // data: paginationResult
 
-=======
+
             data: paginationResult
->>>>>>> 6727fd8e
+ 
         });
 
     } catch (error) {
