--- conflicted
+++ resolved
@@ -1,11 +1,6 @@
 import { Request, Response } from 'express';
 import { Bookmark, IBookmark } from '../models';
-<<<<<<< HEAD
 import {paginate, parsePaginationQuery, createPaginationResult, PaginationQuery } from '../utils/pagination';
-
-=======
-import { parsePaginationQuery, createPaginationResult, PaginationQuery } from '../utils/pagination';
->>>>>>> 6727fd8e
 
 // Interface for bookmark request body
 interface BookmarkRequest {
@@ -35,7 +30,7 @@
             return;
         }
 
-<<<<<<< HEAD
+
 
         // Get pagination parameters with defaults and validation
         let page = parseInt(req.query.page as string) || 1;
@@ -49,11 +44,6 @@
         const paginationOptions = parsePaginationQuery(req.query as PaginationQuery, 10, 50);
 
 
-=======
-        // Parse pagination parameters
-        const paginationOptions = parsePaginationQuery(req.query as PaginationQuery, 10, 50);
-
->>>>>>> 6727fd8e
         // Optional query parameters for filtering
         const { bookId, chapter } = req.query;
         const filter: any = { userId: user._id };
@@ -66,12 +56,11 @@
             filter.chapter = parseInt(chapter as string);
         }
 
-<<<<<<< HEAD
+
         // the pagination helper 
         const result = await paginate(Bookmark, filter, page, limit, { createdAt: -1 });
 
-=======
->>>>>>> 6727fd8e
+
         // Get total count for pagination
         const totalItems = await Bookmark.countDocuments(filter);
 
@@ -82,10 +71,7 @@
             .limit(paginationOptions.limit)
             .lean();
 
-<<<<<<< HEAD
-
-=======
->>>>>>> 6727fd8e
+
         // Create pagination result
         const paginationResult = createPaginationResult(
             bookmarks,
@@ -97,7 +83,7 @@
         res.status(200).json({
             success: true,
             message: 'Bookmarks retrieved successfully',
-<<<<<<< HEAD
+
 
             data: {
                 bookmarks: result.data,
@@ -106,9 +92,9 @@
 
             // data: paginationResult
 
-=======
+
             data: paginationResult
->>>>>>> 6727fd8e
+ 
         });
 
     } catch (error) {
