import mongoose, { Document, Schema, Model } from 'mongoose';

// TypeScript interface for Note
export interface INote extends Document {
    userId: mongoose.Types.ObjectId;
    bookId: string;
    chapter: number;
    verseStart: number;
    verseCount: number;
    content: string;
    visibility: 'private' | 'public';
    createdAt: Date;
    updatedAt: Date;
    overlapsWith(other: INote): boolean;
}

// Interface for Note model with static methods
export interface INoteModel extends Model<INote> {
    findByVerseRange(
        userId: mongoose.Types.ObjectId,
        bookId: string,
        chapter: number,
        verseStart: number,
        verseEnd: number
    ): Promise<INote[]>;
    searchByContent(
        userId: mongoose.Types.ObjectId,
        searchTerm: string
    ): Promise<INote[]>;
    findPublicNotesByVerseRange(
        bookId: string,
        chapter: number,
        verseStart: number,
        verseEnd: number
    ): Promise<INote[]>;
    searchPublicNotesByContent(searchTerm: string): Promise<INote[]>;
}

// Note schema
const noteSchema = new Schema<INote>({
    userId: {
        type: Schema.Types.ObjectId,
        ref: 'User',
        required: [true, 'User ID is required']
    },
    bookId: {
        type: String,
        required: [true, 'Book ID is required'],
        trim: true
    },
    chapter: {
        type: Number,
        required: [true, 'Chapter is required'],
        min: [1, 'Chapter must be at least 1']
    },
    verseStart: {
        type: Number,
        required: [true, 'Verse start is required'],
        min: [1, 'Verse start must be at least 1']
    },
    verseCount: {
        type: Number,
        required: [true, 'Verse count is required'],
        min: [1, 'Verse count must be at least 1'],
        default: 1
    },
    content: {
        type: String,
        required: [true, 'Note content is required'],
        trim: true,
        maxlength: [10000, 'Note content cannot exceed 10,000 characters']
    },
    visibility: {
        type: String,
        enum: {
            values: ['private', 'public'],
            message: 'Visibility must be either "private" or "public"'
        },
        default: 'private',
        required: [true, 'Visibility is required']
    }
}, {
    timestamps: true
});

// Compound indexes for efficient queries
noteSchema.index({ userId: 1, bookId: 1 });
noteSchema.index({ userId: 1, bookId: 1, chapter: 1 });
noteSchema.index({ userId: 1, createdAt: -1 });
<<<<<<< HEAD
noteSchema.index({ visibility: 1, createdAt: -1 });
noteSchema.index({ visibility: 1, bookId: 1, chapter: 1 });
=======
noteSchema.index({ visibility: 1, createdAt: -1 }); // For public notes queries
noteSchema.index({ visibility: 1, bookId: 1, chapter: 1 }); // For public notes by verse
>>>>>>> 6727fd8e
noteSchema.index({ content: 'text' }); // Text search index

// Virtual for verse end
noteSchema.virtual('verseEnd').get(function () {
    return this.verseStart + this.verseCount - 1;
});

// Virtual for verse reference
noteSchema.virtual('verseReference').get(function () {
    const verseEnd = this.verseStart + this.verseCount - 1;
    return `${this.bookId} ${this.chapter}:${this.verseStart}${this.verseCount > 1 ? `-${verseEnd}` : ''}`;
});

// Method to check if note overlaps with another
noteSchema.methods.overlapsWith = function (other: INote): boolean {
    if (this.bookId !== other.bookId || this.chapter !== other.chapter) {
        return false;
    }

    const thisStart = this.verseStart;
    const thisEnd = this.verseStart + this.verseCount - 1;
    const otherStart = other.verseStart;
    const otherEnd = other.verseStart + other.verseCount - 1;

    return !(thisEnd < otherStart || thisStart > otherEnd);
};

// Static method to find notes for a specific verse range
noteSchema.statics.findByVerseRange = function (
    userId: mongoose.Types.ObjectId,
    bookId: string,
    chapter: number,
    verseStart: number,
    verseEnd: number
) {
    return this.find({
        userId,
        bookId,
        chapter,
        $or: [
            {
                verseStart: { $lte: verseStart },
                $expr: { $gte: [{ $add: ['$verseStart', '$verseCount'] }, verseStart] }
            },
            {
                verseStart: { $lte: verseEnd },
                $expr: { $gte: [{ $add: ['$verseStart', '$verseCount'] }, verseEnd] }
            },
            {
                verseStart: { $gte: verseStart },
                $expr: { $lte: ['$verseStart', verseEnd] }
            }
        ]
    }).sort({ createdAt: -1 });
};

// Static method to search notes by content
noteSchema.statics.searchByContent = function (
    userId: mongoose.Types.ObjectId,
    searchTerm: string
) {
    return this.find({
        userId,
        $text: { $search: searchTerm }
    }).sort({ score: { $meta: 'textScore' } });
};

// Static method to find public notes for a specific verse range
noteSchema.statics.findPublicNotesByVerseRange = function (
    bookId: string,
    chapter: number,
    verseStart: number,
    verseEnd: number
) {
    return this.find({
        visibility: 'public',
        bookId,
        chapter,
        $or: [
            {
                verseStart: { $lte: verseStart },
                $expr: { $gte: [{ $add: ['$verseStart', '$verseCount'] }, verseStart] }
            },
            {
                verseStart: { $lte: verseEnd },
                $expr: { $gte: [{ $add: ['$verseStart', '$verseCount'] }, verseEnd] }
            },
            {
                verseStart: { $gte: verseStart },
                $expr: { $lte: ['$verseStart', verseEnd] }
            }
        ]
    }).populate('userId', 'name').sort({ createdAt: -1 });
};

// Static method to search public notes by content
noteSchema.statics.searchPublicNotesByContent = function (searchTerm: string) {
    return this.find({
        visibility: 'public',
        $text: { $search: searchTerm }
    }).populate('userId', 'name').sort({ score: { $meta: 'textScore' } });
};

export const Note = mongoose.model<INote, INoteModel>('Note', noteSchema);<|MERGE_RESOLUTION|>--- conflicted
+++ resolved
@@ -87,13 +87,8 @@
 noteSchema.index({ userId: 1, bookId: 1 });
 noteSchema.index({ userId: 1, bookId: 1, chapter: 1 });
 noteSchema.index({ userId: 1, createdAt: -1 });
-<<<<<<< HEAD
-noteSchema.index({ visibility: 1, createdAt: -1 });
-noteSchema.index({ visibility: 1, bookId: 1, chapter: 1 });
-=======
 noteSchema.index({ visibility: 1, createdAt: -1 }); // For public notes queries
 noteSchema.index({ visibility: 1, bookId: 1, chapter: 1 }); // For public notes by verse
->>>>>>> 6727fd8e
 noteSchema.index({ content: 'text' }); // Text search index
 
 // Virtual for verse end
