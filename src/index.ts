--- conflicted
+++ resolved
@@ -5,7 +5,6 @@
 import swaggerJsdoc from 'swagger-jsdoc';
 import swaggerOptions from './config/swagger';
 import corsMiddleware from './config/cors';
-
 import authRoutes from './routes/auth.routes';
 import bookmarkRoutes from './routes/bookmark.routes';
 import noteRoutes from './routes/note.routes';
@@ -14,10 +13,8 @@
 import topicRoutes from './routes/topic.routes';
 import dataRoutes from './routes/data.routes';
 import { cleanupExpiredTokens } from './utils/tokenCleanup';
-<<<<<<< HEAD
-=======
 import { emailService } from './utils/emailService';
->>>>>>> 6727fd8e
+
 
 // Load environment variables
 dotenv.config();
@@ -50,11 +47,7 @@
 }
 
 const app = express();
-<<<<<<< HEAD
-
-
-=======
->>>>>>> 6727fd8e
+
 
 // MongoDB connection function
 const connectToDatabase = async (): Promise<void> => {
